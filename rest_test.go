--- conflicted
+++ resolved
@@ -7,11 +7,8 @@
 	"net/http"
 	"net/http/httptest"
 	"net/http/httputil"
-<<<<<<< HEAD
 	"os"
-=======
 	"regexp"
->>>>>>> 190737a3
 	"strings"
 	"testing"
 	"time"
@@ -313,7 +310,6 @@
 	}
 }
 
-<<<<<<< HEAD
 func TestRepoFiles(t *testing.T) {
 	files := []string{"docker/Dockerfile", "docker/docker-compose.yml", ".env_sample",
 		".gitignore", ".travis.yml", ".codeclimate.yml", "CHANGELOG.md", "CODE_OF_CONDUCT.md",
@@ -324,7 +320,8 @@
 		if _, err := os.Stat(file); os.IsNotExist(err) {
 			t.Errorf("Repo file does not exist: %v", file)
 		}
-=======
+}
+  
 func TestLicenseYear(t *testing.T) {
 	t.Parallel()
 	dat, err := ioutil.ReadFile("LICENSE.txt")
@@ -338,6 +335,5 @@
 	}
 	if !match {
 		t.Error("Incorrect Year in License Copyright")
->>>>>>> 190737a3
 	}
 }