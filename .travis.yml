language: go
go:
- 1.6.x
- 1.7.x
- 1.8.x
- 1.9.x
- tip
<<<<<<< HEAD

before_install:
  - go get -t -v ./...

script: go test -race -cover -v ./...

after_success:
  - bash <(curl -s https://codecov.io/bash)

=======
before_script:
- go get -u github.com/alecthomas/gometalinter
- gometalinter --install
script:
- gometalinter --disable=golint ./...
- go test -race -cover -v ./...
>>>>>>> ce657b98
notifications:
  hipchat:
    rooms:
      secure: TYzGrT/tsf6DiLiLLiSMvfQ/US5h13OzSpwf7HUQK85I2nLX3mDUnH4CNFhAYlMoO6c9FppRYGfANEQiY5Pi2LVyHy9ReF0W0cBBXLBtNbrIkwvmDsaqZcWgj5RkE0IeQUcsTixDt6YJsSsApkSm4T5SgXM/ccMqTvinP8vu7DwJ+lk4Tuig6vX4U9AbrYQB7wRC5Ha7joDkounAc7Wx9uycQYdWAvowbmelPhdk0pW2YL109onPOqr9GBBNeOvfJ1hwfqAptXPNNV7Laj0k5/0XCFD/SlHez5PXCeSNHxxDQVQtTr7AW/JWH+iXM28bNh7w+9lRXZH4J7+2dUSITL/qsvwshL8+Z42c6ZPHrGnV/snbyRW2pPWpkAwj//Rct6Thqz52PxffrnDQNdVlg+91kuqnb5N08BQyqXNK5Qi3lO42ZQoyb1656T6lPL3kqA3m/YM0/1xY8qc6cgoKUBXyz/AoCxDo6wVYFDHQkr0L1i2MprbO8Kk4tTMBBttdMZNo/whmfqzNO4FDVfMNHXO2nqQTi1KPRBpT0UMGfqQExl4Wmp+mydt080PnEn9GUfzR4LtYauDHmruiJhaVLUDEo5RSBZlgkJq8FN0SX7nDzpeNhe9qXIWFqaHkyACg4ThIB29Tx+F3OOVL9JQWWix7VbMALolaj/Ro6WXOnMo=
    template:
    - '<a href="https://travis-ci.org/%{repository}/builds/%{build_id}">%{repository}
      Build %{build_number}</a> on branch <i>%{branch}</i> by %{author}: <strong>%{message}</strong>
      <a href="https://github.com/sendgrid/%{repository}/commits/%{commit}">View on GitHub</a>'
    format: html
    notify: true<|MERGE_RESOLUTION|>--- conflicted
+++ resolved
@@ -5,24 +5,21 @@
 - 1.8.x
 - 1.9.x
 - tip
-<<<<<<< HEAD
 
 before_install:
   - go get -t -v ./...
 
-script: go test -race -cover -v ./...
+before_script:
+- go get -u github.com/alecthomas/gometalinter
+- gometalinter --install
+
+script:
+- gometalinter --disable=golint ./...
+- go test -race -cover -v ./...
 
 after_success:
   - bash <(curl -s https://codecov.io/bash)
-
-=======
-before_script:
-- go get -u github.com/alecthomas/gometalinter
-- gometalinter --install
-script:
-- gometalinter --disable=golint ./...
-- go test -race -cover -v ./...
->>>>>>> ce657b98
+  
 notifications:
   hipchat:
     rooms:
